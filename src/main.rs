mod gui;
use gui::run_gui;

mod core;
mod parsers;

use clap::Parser;
use core::defs::{FileNode, Language};
use core::resolvers::GraphBuilder;
use parsers::rust::parse_rust_file;
use parsers::python::parse_python_file;
use std::collections::{HashMap, HashSet};
use std::path::PathBuf;
use walkdir::WalkDir;

#[derive(Parser)]
struct Cli {
    /// Path to the project directory or file to parse
    project_path: PathBuf,
    /// Name of desired output file
    output_filename: Option<String>,
    /// Enable verbose output
    #[arg(short, long)]
    verbose: bool,
}

fn detect_file_language(
    target_file: PathBuf,
    language_files: &mut HashMap<PathBuf, Language>,
) -> Option<HashSet<Language>> {
    let file_language = Language::from_file(target_file.to_str().unwrap())?;

    let mut detected = HashSet::new();
    language_files.insert(target_file.clone(), file_language);
    detected.insert(file_language);
    Some(detected)
}

fn detect_project_languages(
    target_dir: PathBuf,
    language_files: &mut HashMap<PathBuf, Language>,
) -> Option<HashSet<Language>> {
    // TODO: Read .gitignore if it exists
    // let mut exclude_patterns = Vec::new();
    // let gitignore_path = target_dir.join(".gitignore");
    // if gitignore_path.exists() {
    //     if let Ok(content) = fs::read_to_string(gitignore_path) {
    //         exclude_patterns = content
    //             .lines()
    //             .filter(|line| !line.trim().is_empty() && !line.starts_with('#'))
    //             .map(|line| line.trim().to_string())
    //             .collect();
    //     }
    // }

    let mut detected: HashSet<Language> = HashSet::new();

    for entry in WalkDir::new(target_dir) {
        let entry = entry.unwrap();
        let path = entry.path();

        if path.is_file() {
            let file_language = Language::from_file(path.to_str().unwrap());

            if file_language.is_some() {
                let lang = file_language.unwrap();
                language_files.insert(path.to_path_buf(), lang);
                detected.insert(lang);
            }
        }
    }

    if detected.is_empty() {
        None
    } else {
        Some(detected)
    }
}

fn run(path: PathBuf, output: Option<String>, verbose: bool) -> Result<(), String> {
    if !path.exists() {
        return Err(format!("The path you specified does not exist: {path:?}"));
    }
    if verbose {
        if output.is_none() {
            println!("Processing path: {path:?} (no output)");
        } else {
            println!(
                "Processing path: {:?}, output: {}",
                path,
                output.as_ref().unwrap()
            );
        }
    }

    let mut language_files: HashMap<PathBuf, Language> = HashMap::new();

    // Determine project root
    let project_root = if path.is_file() {
        path.parent().unwrap_or(&path).to_path_buf()
    } else {
        path.clone()
    };

    // Detect languages in file/project
    if path.is_file() {
        detect_file_language(path.clone(), &mut language_files);
    } else {
        detect_project_languages(path.clone(), &mut language_files);
    }

    // Parse files and collect Nodes, indexed by file path
    let mut node_map: HashMap<PathBuf, FileNode> = HashMap::new();
    for (file_path, lang) in &language_files {
        match lang {
            Language::Rust => {
                if let Some(node) = parse_rust_file(file_path) {
                    if verbose {
                        println!("Parsed Rust file: {}", file_path.display());
                    }
                    node_map.insert(file_path.clone(), node);
                }
            }
<<<<<<< HEAD
            Language::Python => {
                if let Some(node) = parse_python_file(file_path) {
                    node_map.insert(file_path.clone(), node);
                }
            }
            // _ => {
            //     println!("Skipping unsupported language: {lang:?}");
            // }
=======
            _ => {
                if verbose {
                    println!(
                        "Skipping unsupported language: {:?} for file {}",
                        lang,
                        file_path.display()
                    );
                }
            }
>>>>>>> e961eb20
        }
    }

    // Build GraphNodes with multi-language support
    let mut graph_builder = GraphBuilder::new();
    let graph_nodes = graph_builder.build_graph_edges(&node_map, &project_root);

    if verbose {
        // Print resolved connections
        println!("\nResolved {} nodes with connections:", graph_nodes.len());
        for gnode in &graph_nodes {
            println!(
                "  {} ({:?}):",
                gnode.data.file.file_name().unwrap().to_string_lossy(),
                gnode.data.language,
            );
            println!("    Functions: {}", gnode.data.functions.len());
            println!("    Containers: {}", gnode.data.containers.len());
            println!("    Imports: {}", gnode.data.imports.len());
            println!("    Dependencies: {}", gnode.edges.len());

            if !gnode.edges.is_empty() {
                println!("    Depends on:");
                for edge in &gnode.edges {
                    println!("      -> {}", edge.file_name().unwrap().to_string_lossy());
                }
            }
            println!();
        }
    }

    // Launch the visualization if requested
    if let Some(ref out) = output {
        if out == "gui" {
            run_gui(graph_nodes);
            return Ok(());
        }
    }

    Ok(())
}

fn main() {
    let args = Cli::parse();
    match run(args.project_path, args.output_filename, args.verbose) {
        Ok(_) => {
            if args.verbose {
                println!("Operation completed successfully!");
            } else {
                println!("Success!");
            }
        }
        Err(e) => {
            eprintln!("seiri error: {e}");
            std::process::exit(1);
        }
    }
}

#[cfg(test)]
mod tests {
    use super::*;
    use std::{fs::File, path::Path};
    use tempfile::TempDir;

    #[test]
    fn test_non_existent_path() {
        let temp_dir = TempDir::new().unwrap();
        let non_existent = temp_dir.path().join("non_existent_dir_12345");

        let result = run(non_existent.clone(), Some("output.txt".to_string()), false);

        assert!(result.is_err());
        assert!(result.unwrap_err().contains("does not exist"));
    }

    #[test]
    fn test_existing_file() {
        let temp_dir = TempDir::new().unwrap();
        let temp_file = temp_dir.path().join("test_file.txt");
        File::create(&temp_file).unwrap();

        let result = run(temp_file, Some("output.txt".to_string()), false);

        assert!(result.is_ok());
    }

    #[test]
    fn test_existing_directory() {
        let temp_dir = TempDir::new().unwrap();

        let result = run(
            temp_dir.path().to_path_buf(),
            Some("output.txt".to_string()),
            false,
        );

        assert!(result.is_ok());
    }

    #[test]
    fn test_verbose_output() {
        let temp_dir = TempDir::new().unwrap();
        let temp_file = temp_dir.path().join("test.rs");
        File::create(&temp_file).unwrap();

        let result = run(temp_file, Some("output.txt".to_string()), true);

        assert!(result.is_ok());
    }

    #[test]
    fn test_detect_file() {
        let current_file = Path::new(file!());
        assert!(!current_file.try_exists().is_err());

        let mut language_files: HashMap<PathBuf, Language> = HashMap::new();
        let result = detect_file_language(current_file.to_path_buf(), &mut language_files);

        assert!(result.is_some());
        assert!(result.unwrap().contains(&Language::Rust));
    }

    #[test]
    fn test_detect_invalid_file() {
        let current_file = Path::new("Cargo.lock");
        assert!(!current_file.try_exists().is_err());

        let mut language_files: HashMap<PathBuf, Language> = HashMap::new();
        let result = detect_file_language(current_file.to_path_buf(), &mut language_files);

        assert!(result.is_none());
    }

    #[test]
    fn test_detect_dir() {
        let current_dir = Path::new(file!()).parent().unwrap().canonicalize().unwrap();
        assert!(!current_dir.try_exists().is_err());

        let mut language_files: HashMap<PathBuf, Language> = HashMap::new();
        let result = detect_project_languages(current_dir.to_path_buf(), &mut language_files);

        assert!(&result.is_some());

        let langs = result.unwrap();
        assert!(langs.len() == 1);
        assert!(langs.contains(&Language::Rust));
    }
}<|MERGE_RESOLUTION|>--- conflicted
+++ resolved
@@ -121,16 +121,11 @@
                     node_map.insert(file_path.clone(), node);
                 }
             }
-<<<<<<< HEAD
             Language::Python => {
                 if let Some(node) = parse_python_file(file_path) {
                     node_map.insert(file_path.clone(), node);
                 }
             }
-            // _ => {
-            //     println!("Skipping unsupported language: {lang:?}");
-            // }
-=======
             _ => {
                 if verbose {
                     println!(
@@ -140,7 +135,6 @@
                     );
                 }
             }
->>>>>>> e961eb20
         }
     }
 
