use crate::analysis::GraphAnalysis;
use crate::core::defs::GraphNode;
use crate::layout::{self, LayoutType};
use eframe::egui;
use petgraph::{Graph, graph::NodeIndex};
use std::collections::HashMap;

pub struct SeiriGraph {
    pub graph_nodes: Vec<GraphNode>,

    // View state
    camera_pos: egui::Vec2,
    zoom: f32,

    // Node layout
    node_positions: Vec<egui::Vec2>,
    layout_type: LayoutType,

    // Interaction state
    selected_node: Option<usize>,
    hovered_node: Option<usize>,
    dragging_node: Option<usize>,
    panning: bool,
    last_mouse_pos: Option<egui::Pos2>,
    drag_start_pos: Option<egui::Pos2>,

    // Visual settings
    min_node_radius: f32,
    max_node_radius: f32,
    show_labels: bool,
    show_dependencies: bool,

    // Node size calculation
    min_loc: u32,
    max_loc: u32,

    // Graph analysis
    graph_analysis: Option<crate::analysis::GraphAnalysis>,
}

impl SeiriGraph {
    pub fn new(graph_nodes: Vec<GraphNode>) -> Self {
        let n = graph_nodes.len();

        // Calculate min/max LOC
        let min_loc = graph_nodes
            .iter()
            .map(|n| n.data().loc())
            .min()
            .unwrap_or(0);
        let max_loc = graph_nodes
            .iter()
            .map(|n| n.data().loc())
            .max()
            .unwrap_or(0);

        let mut app = Self {
            graph_nodes,
            camera_pos: egui::Vec2::ZERO,
            zoom: 1.0,
            node_positions: vec![egui::Vec2::ZERO; n],
            layout_type: crate::layout::LayoutType::default(),
            selected_node: None,
            hovered_node: None,
            dragging_node: None,
            panning: false,
            last_mouse_pos: None,
            drag_start_pos: None,
            min_node_radius: 20.0,
            max_node_radius: 40.0,
            show_labels: true,
            show_dependencies: true,
            min_loc,
            max_loc,
            graph_analysis: None,
        };
        app.initialize_positions();
        app
    }

    fn initialize_positions(&mut self) {
        let n = self.graph_nodes.len();
        if n == 0 {
            return;
        }

        // Create a graph for layout
        let mut graph = Graph::new();
        let mut node_indices = Vec::with_capacity(n);

        // Add nodes
        for _ in 0..n {
            node_indices.push(graph.add_node(()));
        }

        // Add edges based on dependencies
        for (from_idx, node) in self.graph_nodes.iter().enumerate() {
            for (dep_idx, _edge) in node.edges().iter().enumerate() {
                graph.add_edge(node_indices[from_idx], node_indices[dep_idx], ());
            }
        }

        // Get layout positions
        let layout = layout::create_layout(self.layout_type);
        let raw_positions = layout.layout(&graph);

        // Find the bounds of the layout
        let mut min_x = f32::INFINITY;
        let mut min_y = f32::INFINITY;
        let mut max_x = f32::NEG_INFINITY;
        let mut max_y = f32::NEG_INFINITY;

        for &(x, y) in raw_positions.values() {
            min_x = min_x.min(x);
            min_y = min_y.min(y);
            max_x = max_x.max(x);
            max_y = max_y.max(y);
        }

        // Calculate center and scale
        let width = max_x - min_x;
        let height = max_y - min_y;
        let target_size = 800.0; // Target layout size
        let scale = if width > height {
            target_size / width
        } else {
            target_size / height
        };

        // Center of the layout
        let center_x = (min_x + max_x) / 2.0;
        let center_y = (min_y + max_y) / 2.0;

        // Convert positions to egui coordinates
        for (i, node_idx) in node_indices.iter().enumerate() {
            if let Some(&(x, y)) = raw_positions.get(node_idx) {
                // Scale and center the coordinates
                let scaled_x = (x - center_x) * scale;
                let scaled_y = (y - center_y) * scale;
                self.node_positions[i] = egui::vec2(scaled_x, scaled_y);
            }
        }

        // Analyze graph structure
        self.graph_analysis = Some(GraphAnalysis::analyze_graph(&graph));

        // Reset camera and zoom to frame the layout
        self.camera_pos = egui::Vec2::ZERO;
        self.zoom = 1.0;
        let positions = layout.layout(&graph);

        // Convert positions to egui coordinates
        for (i, node_idx) in node_indices.iter().enumerate() {
            if let Some(&(x, y)) = positions.get(node_idx) {
                self.node_positions[i] = egui::vec2(x, y);
            }
        }
    }

    fn world_to_screen(&self, world_pos: egui::Vec2, canvas_center: egui::Vec2) -> egui::Vec2 {
        (world_pos - self.camera_pos) * self.zoom + canvas_center
    }

    fn screen_to_world(&self, screen_pos: egui::Vec2, canvas_center: egui::Vec2) -> egui::Vec2 {
        (screen_pos - canvas_center) / self.zoom + self.camera_pos
    }

    fn get_node_color(&self, index: usize) -> egui::Color32 {
        let node = &self.graph_nodes[index];
        let is_external = !node.data().file().exists();
        let in_largest_scc = self
            .graph_analysis
            .as_ref()
            .map(|analysis| analysis.is_in_largest_scc(NodeIndex::new(index)))
            .unwrap_or(false);

        // change base color based on node type
        let base_color = if in_largest_scc {
            egui::Color32::from_rgb(255, 100, 100) // Red for SCC nodes
        } else if is_external {
            egui::Color32::from_hex(node.data().language().color()).unwrap_or(egui::Color32::GRAY)
        } else {
            egui::Color32::from_hex(node.data().language().color())
                .map(|c| c.gamma_multiply(0.5))
                .unwrap_or(egui::Color32::GRAY)
        };

        if Some(index) == self.selected_node {
            egui::Color32::ORANGE
        } else if Some(index) == self.hovered_node {
            egui::Color32::LIGHT_BLUE
        } else {
            base_color
        }
    }

    fn draw_graph(&mut self, ui: &mut egui::Ui, canvas_rect: egui::Rect) {
        let painter = ui.painter_at(canvas_rect);
        let canvas_center = canvas_rect.center().to_vec2();

        // Draw edges first (behind nodes)
        if self.show_dependencies {
            for (i, node) in self.graph_nodes.iter().enumerate() {
                let from_pos = self.world_to_screen(self.node_positions[i], canvas_center);

                for edge_file in node.edges() {
                    if let Some(j) = self
                        .graph_nodes
                        .iter()
                        .position(|n| n.data().file() == edge_file)
                    {
                        let to_pos = self.world_to_screen(self.node_positions[j], canvas_center);

                        // Only draw if both nodes are visible
                        if canvas_rect.contains(egui::pos2(from_pos.x, from_pos.y))
                            || canvas_rect.contains(egui::pos2(to_pos.x, to_pos.y))
                        {
                            let edge_color =
                                if Some(i) == self.selected_node || Some(j) == self.selected_node {
                                    egui::Color32::from_rgb(255, 150, 50)
                                } else {
                                    egui::Color32::from_rgba_premultiplied(100, 150, 200, 80)
                                };

                            // Draw the main line
                            painter.line_segment(
                                [
                                    egui::pos2(from_pos.x, from_pos.y),
                                    egui::pos2(to_pos.x, to_pos.y),
                                ],
                                egui::Stroke::new(2.0 * self.zoom.sqrt(), edge_color),
                            );

                            // Calculate arrow direction
                            let dir = (to_pos - from_pos).normalized();
                            let arrow_size = 10.0 * self.zoom.sqrt();
<<<<<<< HEAD
                            let arrow_angle: f32 = 0.5; // ~30 degrees in radians

                            // Calculate arrowhead points
                            let arrow_end = to_pos - dir * (20.0 * self.zoom.sqrt()); // Pull back from the end
                            let left = arrow_end
                                + arrow_size
                                    * egui::vec2(
                                        -dir.x * arrow_angle.cos() + dir.y * arrow_angle.sin(),
                                        -dir.x * arrow_angle.sin() - dir.y * arrow_angle.cos(),
                                    );
                            let right = arrow_end
                                + arrow_size
                                    * egui::vec2(
                                        -dir.x * arrow_angle.cos() - dir.y * arrow_angle.sin(),
                                        dir.x * arrow_angle.sin() - dir.y * arrow_angle.cos(),
                                    );
=======
                            let arrow_angle : f32 = 0.5; // ~30 degrees in radians

                            // Calculate arrowhead points
                            let arrow_end = to_pos - dir * (20.0 * self.zoom.sqrt()); // Pull back from the end
                            let left = arrow_end + arrow_size * egui::vec2(
                                -dir.x * arrow_angle.cos() + dir.y * arrow_angle.sin(),
                                -dir.x * arrow_angle.sin() - dir.y * arrow_angle.cos(),
                            );
                            let right = arrow_end + arrow_size * egui::vec2(
                                -dir.x * arrow_angle.cos() - dir.y * arrow_angle.sin(),
                                dir.x * arrow_angle.sin() - dir.y * arrow_angle.cos(),
                            );
>>>>>>> 8d876c30

                            // Draw arrowhead
                            painter.add(egui::Shape::convex_polygon(
                                vec![
                                    egui::pos2(to_pos.x, to_pos.y),
                                    egui::pos2(left.x, left.y),
                                    egui::pos2(right.x, right.y),
                                ],
                                edge_color,
                                egui::Stroke::new(1.0, edge_color),
                            ));
                        }
                    }
                }
            }
        }

        // Draw nodes
        for (i, node) in self.graph_nodes.iter().enumerate() {
            let screen_pos = self.world_to_screen(self.node_positions[i], canvas_center);
            let screen_pos = egui::pos2(screen_pos.x, screen_pos.y);

            // Only draw visible nodes
            let betweenness_score = self
                .graph_analysis
                .as_ref()
                .and_then(|analysis| analysis.get_betweenness_centrality(NodeIndex::new(i)));

            let base_radius = self.graph_nodes[i].calculate_size(
                self.min_loc,
                self.max_loc,
                self.min_node_radius,
                self.max_node_radius,
                betweenness_score,
            );
            let node_radius = base_radius * self.zoom;
            if !canvas_rect.expand(node_radius).contains(screen_pos) {
                continue;
            }

            let color = self.get_node_color(i);

            // Node circle with subtle shadow
            painter.circle_filled(
                screen_pos + egui::vec2(2.0, 2.0) * self.zoom,
                node_radius,
                egui::Color32::from_black_alpha(30),
            );
            painter.circle_filled(screen_pos, node_radius, color);

            // Node border
            let border_color = if Some(i) == self.selected_node {
                egui::Color32::from_rgb(255, 100, 0)
            } else {
                egui::Color32::from_rgb(60, 60, 60)
            };
            painter.circle_stroke(
                screen_pos,
                node_radius,
                egui::Stroke::new(2.0 * self.zoom.sqrt(), border_color),
            );

            // Node label with background for better readability
            if self.show_labels
                && self.zoom > 0.3
                && let Some(name) = node.data().file().file_stem().and_then(|s| s.to_str())
            {
                let font_size = (12.0 * self.zoom).clamp(8.0, 16.0);

                // Measure text to create appropriate background
                let font_id = egui::FontId::proportional(font_size);
                let text_galley =
                    painter.layout_no_wrap(name.to_string(), font_id.clone(), egui::Color32::WHITE);
                let text_rect = egui::Rect::from_center_size(
                    screen_pos,
                    text_galley.size() + egui::vec2(6.0, 4.0) * self.zoom,
                );

                // Only draw background if text is wider than the node
                if text_galley.size().x > node_radius * 1.5 {
                    painter.rect_filled(
                        text_rect,
                        4.0 * self.zoom,
                        egui::Color32::from_black_alpha(180),
                    );
                    painter.rect_stroke(
                        text_rect,
                        4.0 * self.zoom,
                        egui::Stroke::new(1.0 * self.zoom, egui::Color32::from_gray(100)),
                        egui::StrokeKind::Middle,
                    );
                }

                // Draw text - always white for contrast against dark backgrounds
                let text_color = if text_galley.size().x > node_radius * 1.5 {
                    egui::Color32::WHITE // White text on dark background
                } else {
                    // Text fits in node - use contrast-based color
                    if (color.r() as u16) + (color.g() as u16) + (color.b() as u16) > 400 {
                        egui::Color32::BLACK
                    } else {
                        egui::Color32::WHITE
                    }
                };

                painter.text(
                    screen_pos,
                    egui::Align2::CENTER_CENTER,
                    name,
                    font_id,
                    text_color,
                );
            }
        }
    }

    fn handle_graph_interaction(&mut self, ui: &mut egui::Ui, canvas_rect: egui::Rect) {
        let canvas_center = canvas_rect.center().to_vec2();

        if let Some(mouse_pos) = ui.ctx().pointer_interact_pos()
            && canvas_rect.contains(mouse_pos)
        {
            let world_mouse = self.screen_to_world(mouse_pos.to_vec2(), canvas_center);

            // Find hovered node
            self.hovered_node = None;
            for (i, _) in self.graph_nodes.iter().enumerate() {
                let dist = (world_mouse - self.node_positions[i]).length();
                let betweenness_score = self
                    .graph_analysis
                    .as_ref()
                    .and_then(|analysis| analysis.get_betweenness_centrality(NodeIndex::new(i)));

                let node_radius = self.graph_nodes[i].calculate_size(
                    self.min_loc,
                    self.max_loc,
                    self.min_node_radius,
                    self.max_node_radius,
                    betweenness_score,
                );
                if dist < node_radius {
                    self.hovered_node = Some(i);
                    break;
                }
            }

            // Handle mouse input
            let mouse_input = ui.input(|i| {
                (
                    i.pointer.primary_clicked(),
                    i.pointer.primary_down(),
                    i.pointer.primary_released(),
                )
            });

            match mouse_input {
                (true, _, _) => {
                    // Click
                    // Always stop any current dragging first
                    self.dragging_node = None;
                    self.panning = false;
                    self.drag_start_pos = Some(mouse_pos);

                    if let Some(hovered) = self.hovered_node {
                        self.selected_node = if self.selected_node == Some(hovered) {
                            None // Deselect if clicking same node
                        } else {
                            Some(hovered) // Select new node
                        };
                        // Only start dragging if we're clicking the same node that's already selected
                        if self.selected_node == Some(hovered) {
                            self.dragging_node = Some(hovered);
                        }
                    } else {
                        self.selected_node = None;
                        self.panning = true;
                    }
                }
                (_, true, _) => {
                    // Drag
                    // Only process drag if mouse has moved significantly from start position
                    let should_drag = if let (Some(start_pos), Some(_)) =
                        (self.drag_start_pos, self.last_mouse_pos)
                    {
                        (mouse_pos - start_pos).length() > 5.0 // 5 pixel threshold
                    } else {
                        false
                    };

                    if should_drag {
                        if let Some(drag_idx) = self.dragging_node {
                            self.node_positions[drag_idx] = world_mouse;
                        } else if self.panning
                            && let Some(last_pos) = self.last_mouse_pos
                        {
                            let delta = (mouse_pos - last_pos) / self.zoom;
                            self.camera_pos -= delta;
                        }
                    }
                }
                (_, _, true) => {
                    // Release
                    self.dragging_node = None;
                    self.panning = false;
                    self.drag_start_pos = None;
                }
                _ => {}
            }

            self.last_mouse_pos = Some(mouse_pos);

            // Zoom with scroll
            let scroll = ui.input(|i| i.raw_scroll_delta.y);
            if scroll != 0.0 {
                let zoom_factor = 1.0 + scroll * 0.001;
                let new_zoom = (self.zoom * zoom_factor).clamp(0.1, 5.0);

                // Zoom towards mouse position
                let mouse_world_before = self.screen_to_world(mouse_pos.to_vec2(), canvas_center);
                self.zoom = new_zoom;
                let mouse_world_after = self.screen_to_world(mouse_pos.to_vec2(), canvas_center);
                self.camera_pos += mouse_world_before - mouse_world_after;
            }
        }
    }
}

impl eframe::App for SeiriGraph {
    fn update(&mut self, ctx: &egui::Context, _frame: &mut eframe::Frame) {
        // Analysis panel on the right
        egui::SidePanel::right("analysis_panel")
            .default_width(250.0)
            .show(ctx, |ui| {
                ui.heading("Graph Analysis");
                ui.add_space(8.0);

                if let Some(analysis) = &self.graph_analysis {
                    // SCCs summary
                    ui.collapsing("Strongly Connected Components", |ui| {
                        ui.label(format!("Total SCCs: {}", analysis.scc_sizes.len()));
                        ui.label(format!("Largest SCC size: {}", analysis.largest_scc_size));

                        ui.add_space(4.0);
                        ui.label("Files in largest SCC:");
                        egui::ScrollArea::vertical()
                            .max_height(150.0)
                            .show(ui, |ui| {
                                for node_idx in &analysis.largest_scc_nodes {
                                    let node = &self.graph_nodes[node_idx.index()];
                                    ui.label(format!(
                                        "• {}",
                                        node.data()
                                            .file()
                                            .file_name()
                                            .unwrap_or_default()
                                            .to_string_lossy()
                                    ));
                                }
                            });

                        // Show SCC size distribution
                        ui.add_space(8.0);
                        ui.label("SCC Size Distribution:");
                        let mut size_dist = HashMap::new();
                        for &size in &analysis.scc_sizes {
                            *size_dist.entry(size).or_insert(0) += 1;
                        }
                        let mut sizes: Vec<_> = size_dist.into_iter().collect();
                        sizes.sort_by_key(|&(size, _)| size);
                        for (size, count) in sizes {
                            ui.label(format!("{} nodes: {} SCCs", size, count));
                        }
                    });

                    // Highlight options
                    if analysis.largest_scc_size > 1
                        && ui.button("Highlight Largest SCC").clicked()
                        && let Some(selected) = self.selected_node
                        && !analysis.is_in_largest_scc(NodeIndex::new(selected))
                    {
                        self.selected_node = None;
                    }

                    // Show top 5 betweenness centrality nodes
                    ui.collapsing("Top Dependency Chokepoints", |ui| {
                        ui.label("(Highest betweenness centrality)");

                        // Get all nodes with scores
                        let mut nodes: Vec<_> = (0..self.graph_nodes.len())
                            .filter_map(|idx| {
                                analysis
                                    .get_betweenness_centrality(NodeIndex::new(idx))
                                    .map(|score| (idx, score))
                            })
                            .collect();

                        // Sort by score descending
                        nodes.sort_by(|a, b| {
                            b.1.partial_cmp(&a.1).unwrap_or(std::cmp::Ordering::Equal)
                        });

                        // Show top 5
                        for (idx, score) in nodes.iter().take(5) {
                            let node = &self.graph_nodes[*idx];
                            let name = node
                                .data()
                                .file()
                                .file_name()
                                .and_then(|n| n.to_str())
                                .unwrap_or("unknown");

                            if ui
                                .selectable_label(
                                    Some(*idx) == self.selected_node,
                                    format!("{} ({:.3})", name, score),
                                )
                                .clicked()
                            {
                                self.selected_node = Some(*idx);
                            }
                        }
                    });
                }
            });

        // Controls panel
        egui::TopBottomPanel::top("controls").show(ctx, |ui| {
            ui.horizontal(|ui| {
                ui.heading("Project Structure Graph");

                ui.separator();

                ui.horizontal(|ui| {
                    ui.checkbox(&mut self.show_labels, "Show Labels");
                    ui.checkbox(&mut self.show_dependencies, "Show Dependencies");
                });

                ui.separator();

                egui::ComboBox::from_label("Layout")
                    .selected_text(match self.layout_type {
                        LayoutType::Circular => "Circular",
                        LayoutType::Sugiyama => "Sugiyama",
                    })
                    .show_ui(ui, |ui| {
                        let mut changed = false;
                        changed |= ui
                            .selectable_value(
                                &mut self.layout_type,
                                LayoutType::Circular,
                                "Circular",
                            )
                            .clicked();
                        changed |= ui
                            .selectable_value(
                                &mut self.layout_type,
                                LayoutType::Sugiyama,
                                "Sugiyama",
                            )
                            .clicked();
                        if changed {
                            self.initialize_positions();
                        }
                    });

                ui.separator();

                ui.label(format!("Nodes: {}", self.graph_nodes.len()));

                ui.separator();

                ui.label(format!("Zoom: {:.1}x", self.zoom));
            });
        });

        // Details panel for selected node
        if let Some(selected_idx) = self.selected_node {
            egui::SidePanel::right("details")
                .resizable(true)
                .default_width(350.0)
                .show(ctx, |ui| {
                    ui.heading("Node Details");
                    let node = &self.graph_nodes[selected_idx].data();

                    ui.group(|ui| {
                        ui.strong("File Information");
                        ui.label(format!("📁 {}", node.file().display()));
                        ui.label(format!("🔧 {:?}", node.language()));
                        ui.label(format!("📊 {} lines", node.loc()));

                        // Add betweenness centrality score if available
                        if let Some(analysis) = &self.graph_analysis
                            && let Some(score) =
                                analysis.get_betweenness_centrality(NodeIndex::new(selected_idx))
                        {
                            ui.label(format!("🔄 Betweenness: {:.3}", score));
                        }
                    });

                    ui.separator();

                    ui.group(|ui| {
                        ui.strong("Dependencies");

                        let incoming: Vec<_> = self
                            .graph_nodes
                            .iter()
                            .enumerate()
                            .filter(|(_, n)| n.edges().contains(node.file()))
                            .collect();
                        let outgoing = self.graph_nodes[selected_idx].edges();

                        ui.collapsing(format!("📥 Incoming ({})", incoming.len()), |ui| {
                            for (idx, dep_node) in incoming {
                                let name = dep_node
                                    .data()
                                    .file()
                                    .file_name()
                                    .and_then(|n| n.to_str())
                                    .unwrap_or("unknown");
                                if ui.selectable_label(false, name).clicked() {
                                    self.selected_node = Some(idx);
                                }
                            }
                        });

                        ui.collapsing(format!("📤 Outgoing ({})", outgoing.len()), |ui| {
                            for edge in outgoing {
                                if let Some(idx) = self
                                    .graph_nodes
                                    .iter()
                                    .position(|n| n.data().file() == edge)
                                {
                                    let name = edge
                                        .file_name()
                                        .and_then(|n| n.to_str())
                                        .unwrap_or("unknown");
                                    if ui.selectable_label(false, name).clicked() {
                                        self.selected_node = Some(idx);
                                    }
                                }
                            }
                        });
                    });

                    ui.separator();

                    // Code structure
                    ui.group(|ui| {
                        ui.strong("Code Structure");

                        if !node.functions().is_empty() {
                            ui.collapsing(
                                format!("🔧 Functions ({})", node.functions().len()),
                                |ui| {
                                    for func in node.functions() {
                                        ui.monospace(func);
                                    }
                                },
                            );
                        }

                        if !node.containers().is_empty() {
                            ui.collapsing(
                                format!("📦 Containers ({})", node.containers().len()),
                                |ui| {
                                    for container in node.containers() {
                                        ui.monospace(container);
                                    }
                                },
                            );
                        }
                    });

                    // Imports
                    if !node.imports().is_empty() {
                        ui.separator();
                        ui.group(|ui| {
                            ui.strong("Imports");
                            let (local, external): (Vec<_>, Vec<_>) =
                                node.imports().iter().partition(|imp| imp.is_local());

                            if !local.is_empty() {
                                ui.collapsing(format!("🏠 Local ({})", local.len()), |ui| {
                                    for imp in local {
                                        ui.monospace(imp.path());
                                    }
                                });
                            }

                            if !external.is_empty() {
                                ui.collapsing(format!("🌐 External ({})", external.len()), |ui| {
                                    for imp in external {
                                        ui.monospace(imp.path());
                                    }
                                });
                            }
                        });
                    }
                });
        }

        // Main graph view
        egui::CentralPanel::default().show(ctx, |ui| {
            let canvas_rect = ui.max_rect();

            if self.graph_nodes.is_empty() {
                ui.centered_and_justified(|ui| {
                    ui.heading("No files found to display");
                    ui.label(
                        "Try running the analyzer on a project directory with supported files.",
                    );
                });
                return;
            }

            self.handle_graph_interaction(ui, canvas_rect);
            self.draw_graph(ui, canvas_rect);

            // Instructions overlay
            if self.selected_node.is_none() {
                ui.scope_builder(egui::UiBuilder::new(), |ui| {
                    ui.set_clip_rect(canvas_rect);
                    ui.allocate_space(egui::Vec2::new(
                        canvas_rect.width() - 260.0,
                        canvas_rect.height() - 100.0,
                    ));
                    ui.group(|ui| {
                        ui.set_max_width(250.0);
                        ui.label("💡 Tips:");
                        ui.label("• Click nodes to see details");
                        ui.label("• Drag nodes to reposition");
                        ui.label("• Scroll to zoom");
                        ui.label("• Drag empty space to pan");
                    });
                });
            }
        });

        ctx.request_repaint();
    }
}

pub fn run_gui(graph_nodes: Vec<GraphNode>) {
    let app = SeiriGraph::new(graph_nodes);
    let native_options = eframe::NativeOptions {
        viewport: egui::ViewportBuilder::default()
            .with_inner_size([1200.0, 800.0])
            .with_resizable(true)
            .with_title("seiri - Project Structure Graph"),
        ..Default::default()
    };

    let _ = eframe::run_native(
        "seiri - Project Structure Graph",
        native_options,
        Box::new(|_cc| Ok(Box::new(app))),
    );
}<|MERGE_RESOLUTION|>--- conflicted
+++ resolved
@@ -234,24 +234,6 @@
                             // Calculate arrow direction
                             let dir = (to_pos - from_pos).normalized();
                             let arrow_size = 10.0 * self.zoom.sqrt();
-<<<<<<< HEAD
-                            let arrow_angle: f32 = 0.5; // ~30 degrees in radians
-
-                            // Calculate arrowhead points
-                            let arrow_end = to_pos - dir * (20.0 * self.zoom.sqrt()); // Pull back from the end
-                            let left = arrow_end
-                                + arrow_size
-                                    * egui::vec2(
-                                        -dir.x * arrow_angle.cos() + dir.y * arrow_angle.sin(),
-                                        -dir.x * arrow_angle.sin() - dir.y * arrow_angle.cos(),
-                                    );
-                            let right = arrow_end
-                                + arrow_size
-                                    * egui::vec2(
-                                        -dir.x * arrow_angle.cos() - dir.y * arrow_angle.sin(),
-                                        dir.x * arrow_angle.sin() - dir.y * arrow_angle.cos(),
-                                    );
-=======
                             let arrow_angle : f32 = 0.5; // ~30 degrees in radians
 
                             // Calculate arrowhead points
@@ -264,7 +246,6 @@
                                 -dir.x * arrow_angle.cos() - dir.y * arrow_angle.sin(),
                                 dir.x * arrow_angle.sin() - dir.y * arrow_angle.cos(),
                             );
->>>>>>> 8d876c30
 
                             // Draw arrowhead
                             painter.add(egui::Shape::convex_polygon(
